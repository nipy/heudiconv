--- conflicted
+++ resolved
@@ -103,12 +103,6 @@
 * image_type
 
 ```
-<<<<<<< HEAD
-=======
-[total_files_till_now, example_dcm_file, series_number, unspecified, unspecified,
-unspecified, dim1, dim2, dim3,  dim4, TR, TE, SeriesDescription, MotionCorrectedOrNot]
->>>>>>> aad9362d
-
 128     125000-1-1.dcm  1       -       -       
 -       160     160     128     1       0.00315 1.37    AAHScout        False
 ```
