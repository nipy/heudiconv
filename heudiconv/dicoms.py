# dicom operations
import os
import os.path as op
import logging
from collections import OrderedDict
import tarfile

from heudiconv.external.pydicom import dcm

from .utils import SeqInfo, load_json, set_readonly

lgr = logging.getLogger(__name__)


def group_dicoms_into_seqinfos(files, file_filter, dcmfilter, grouping):
    """Process list of DICOMs and return seqinfo and file group

    `seqinfo` contains per-sequence extract of fields from DICOMs which
    will be later provided into heuristics to decide on filenames

    Parameters
    ----------
    files : list of str
      List of files to consider
    file_filter : callable, optional
      Applied to each item of filenames. Should return True if file needs to be
      kept, False otherwise.
    dcmfilter : callable, optional
      If called on dcm_data and returns True, it is used to set series_id
<<<<<<< HEAD
    grouping : {'studyUID', 'accession_number', 'none'}, optional
=======
    grouping : {'studyUID', 'accession_number', 'all'}, optional
>>>>>>> f260b1b6
        what to group by: studyUID or accession_number

    Returns
    -------
    OrderedDict{study(group): OrderedDict{SeqInfo: filegrp}}
    filegrp : dict
      `filegrp` is a dictionary with files grouped per each sequence
    """
<<<<<<< HEAD
    if grouping and grouping.lower() == 'none':
        grouping = None
    allowed_groupings = ['studyUID', 'accession_number', None]
=======
    allowed_groupings = ['studyUID', 'accession_number', 'all', None]
>>>>>>> f260b1b6
    if grouping not in allowed_groupings:
        raise ValueError('I do not know how to group by {0}'.format(grouping))

    per_studyUID = grouping == 'studyUID'
    per_accession_number = grouping == 'accession_number'
    lgr.info("GROUPING: %s"% grouping)
    lgr.info("Analyzing %d dicoms", len(files))

    groups = [[], []]
    mwgroup = []

    studyUID = None
    # for sanity check that all DICOMs came from the same
    # "study".  If not -- what is the use-case? (interrupted acquisition?)
    # and how would then we deal with series numbers
    # which would differ already
    if file_filter:
        nfl_before = len(files)
        files = list(filter(file_filter, files))
        nfl_after = len(files)
        lgr.info('Filtering out {0} dicoms based on their filename'.format(
            nfl_before-nfl_after))
    for fidx, filename in enumerate(files):
        from heudiconv.external.dcmstack import ds
        # TODO after getting a regression test check if the same behavior
        #      with stop_before_pixels=True
        mw = ds.wrapper_from_data(dcm.read_file(filename, force=True))

        for sig in ('iop', 'ICE_Dims', 'SequenceName'):
            try:
                del mw.series_signature[sig]
            except:
                pass

        try:
            file_studyUID = mw.dcm_data.StudyInstanceUID
        except AttributeError:
            lgr.info("File {} is missing any StudyInstanceUID".format(filename))
            file_studyUID = None

        try:
            series_id = (int(mw.dcm_data.SeriesNumber),
                         mw.dcm_data.ProtocolName)
            file_studyUID = mw.dcm_data.StudyInstanceUID

            if not per_studyUID:
                # verify that we are working with a single study
                if studyUID is None:
                    studyUID = file_studyUID
                elif grouping ==  'all':
                    pass # multiple uids will be treated as a single session
                elif not per_accession_number:
                    assert studyUID == file_studyUID, (
                    "Conflicting study identifiers found [{}, {}].".format(
                    studyUID, file_studyUID
                    ))
        except AttributeError as exc:
            lgr.warning('Ignoring %s since not quite a "normal" DICOM: %s',
                        filename, exc)
            series_id = (-1, 'none')
            file_studyUID = None

        if not series_id[0] < 0:
            if dcmfilter is not None and dcmfilter(mw.dcm_data):
                series_id = (-1, mw.dcm_data.ProtocolName)

        # filter out unwanted non-image-data DICOMs by assigning
        # a series number < 0 (see test below)
        if not series_id[0] < 0 and mw.dcm_data[0x0008, 0x0016].repval in (
                'Raw Data Storage',
                'GrayscaleSoftcopyPresentationStateStorage'):
            series_id = (-1, mw.dcm_data.ProtocolName)

        if per_studyUID:
            series_id = series_id + (file_studyUID,)

        ingrp = False
        for idx in range(len(mwgroup)):
            # same = mw.is_same_series(mwgroup[idx])
            if mw.is_same_series(mwgroup[idx]):
                # the same series should have the same study uuid
                assert (mwgroup[idx].dcm_data.get('StudyInstanceUID', None)
                        == file_studyUID)
                ingrp = True
                if series_id[0] >= 0:
                    series_id = (mwgroup[idx].dcm_data.SeriesNumber,
                                 mwgroup[idx].dcm_data.ProtocolName)
                    if per_studyUID:
                        series_id = series_id + (file_studyUID,)
                groups[0].append(series_id)
                groups[1].append(idx)

        if not ingrp:
            mwgroup.append(mw)
            groups[0].append(series_id)
            groups[1].append(len(mwgroup) - 1)
    group_map = OrderedDict(zip(groups[0], groups[1]))

    total = 0
    seqinfo = OrderedDict()

    # for the next line to make any sense the series_id needs to
    # be sortable in a way that preserves the series order
    for series_id, mwidx in group_map.items():
        if series_id[0] < 0:
            # skip our fake series with unwanted files
            continue
        mw = mwgroup[mwidx]
        if mw.image_shape is None:
            # this whole thing has now image data (maybe just PSg DICOMs)
            # nothing to see here, just move on
            continue
        dcminfo = mw.dcm_data
        series_files = [files[i] for i, s in enumerate(groups[0])
                        if s == series_id]
        # turn the series_id into a human-readable string -- string is needed
        # for JSON storage later on
        if per_studyUID:
            studyUID = series_id[2]
            series_id = series_id[:2]
        accession_number = dcminfo.get('AccessionNumber')

        series_id = '-'.join(map(str, series_id))

        size = list(mw.image_shape) + [len(series_files)]
        total += size[-1]
        if len(size) < 4:
            size.append(1)

        # MG - refactor into util function
        try:
            TR = float(dcminfo.RepetitionTime) / 1000.
        except (AttributeError, ValueError):
            TR = -1
        try:
            TE = float(dcminfo.EchoTime)
        except (AttributeError, ValueError):
            TE = -1
        try:
            refphys = str(dcminfo.ReferringPhysicianName)
        except AttributeError:
            refphys = ''
        try:
            image_type = tuple(dcminfo.ImageType)
        except AttributeError:
            image_type = ''
        try:
            series_desc = dcminfo.SeriesDescription
        except AttributeError:
            series_desc = ''

        motion_corrected = 'MOCO' in image_type

        if dcminfo.get([0x18, 0x24], None):
            # GE and Philips scanners
            sequence_name = dcminfo[0x18, 0x24].value
        elif dcminfo.get([0x19, 0x109c], None):
            # Siemens scanners
            sequence_name = dcminfo[0x19, 0x109c].value
        else:
            sequence_name = 'Not found'
        try:
            seqinfo_args = (
                total,
                op.split(series_files[0])[1],
                series_id,
                op.basename(op.dirname(series_files[0])),
                '-', '-',
                size[0], size[1], size[2], size[3],
                TR, TE,
                dcminfo.ProtocolName,
                motion_corrected,
                'derived' in [x.lower() for x in dcminfo.get('ImageType', [])],
                dcminfo.get('PatientID'),
                dcminfo.get('StudyDescription'),
                refphys,
                dcminfo.get('SeriesDescription'),
                sequence_name,
                image_type,
                accession_number,
                # For demographics to populate BIDS participants.tsv
                dcminfo.get('PatientAge'),
                dcminfo.get('PatientSex'),
                dcminfo.get('AcquisitionDate'),
                dcminfo.get('SeriesInstanceUID')
            )
            info = SeqInfo(*seqinfo_args)

        except TypeError as e:
            print("Trying to construct Seqinfo object:",
                  "{ob}".format(ob=SeqInfo.__doc__),
                  "\n However the arguments supplied were:")
            print(seqinfo_args)
            raise(e)

        # candidates
        # dcminfo.AccessionNumber
        #   len(dcminfo.ReferencedImageSequence)
        #   len(dcminfo.SourceImageSequence)
        # FOR demographics
        if per_studyUID:
            key = studyUID
            key_lgr = studyUID.split('.')[-1]
        elif per_accession_number:
            key_lgr = key = accession_number
        else:
            key_lgr = key = None

        lgr.debug("%30s %30s %27s %27s %5s nref=%-2d nsrc=%-2d %s" % (
            key_lgr,
            info.series_id,
            dcminfo.SeriesDescription,
            dcminfo.ProtocolName,
            info.is_derived,
            len(dcminfo.get('ReferencedImageSequence', '')),
            len(dcminfo.get('SourceImageSequence', '')),
            info.image_type
        ))

        if key not in seqinfo:
            seqinfo[key] = OrderedDict()
        if info in seqinfo[key]:
            raise ValueError(
                "Already got info: %s" % str(info)
            )
        seqinfo[key][info] = series_files

    lgr.info(
        "Groupping by %s, generated sequence info for %d studies, %d entries total",
         grouping or "nothing",
        len(seqinfo),
        sum(map(len, seqinfo.values()))
    )
    return seqinfo


def get_dicom_series_time(dicom_list):
    """Get time in seconds since epoch from dicom series date and time
    Primarily to be used for reproducible time stamping
    """
    import time
    import calendar

    dicom = dcm.read_file(dicom_list[0], stop_before_pixels=True, force=True)
    dcm_date = dicom.SeriesDate  # YYYYMMDD
    dcm_time = dicom.SeriesTime  # HHMMSS.MICROSEC
    dicom_time_str = dcm_date + dcm_time.split('.', 1)[0]  # YYYYMMDDHHMMSS
    # convert to epoch
    return calendar.timegm(time.strptime(dicom_time_str, '%Y%m%d%H%M%S'))


def compress_dicoms(dicom_list, out_prefix, tempdirs, overwrite):
    """Archives DICOMs into a tarball

    Also tries to do it reproducibly, so takes the date for files
    and target tarball based on the series time (within the first file)

    Parameters
    ----------
    dicom_list : list of str
      list of dicom files
    out_prefix : str
      output path prefix, including the portion of the output file name
      before .dicom.tgz suffix
    tempdirs : object
      TempDirs object to handle multiple tmpdirs
    overwrite : bool
      Overwrite existing tarfiles

    Returns
    -------
    filename : str
      Result tarball
    """

    tmpdir = tempdirs(prefix='dicomtar')
    outtar = out_prefix + '.dicom.tgz'

    if op.exists(outtar) and not overwrite:
        lgr.info("File {} already exists, will not overwrite".format(outtar))
        return
    # tarfile encodes current time.time inside making those non-reproducible
    # so we should choose which date to use.
    # Solution from DataLad although ugly enough:

    dicom_list = sorted(dicom_list)
    dcm_time = get_dicom_series_time(dicom_list)

    def _assign_dicom_time(ti):
        # Reset the date to match the one of the last commit, not from the
        # filesystem since git doesn't track those at all
        ti.mtime = dcm_time
        return ti

    # poor man mocking since can't rely on having mock
    try:
        import time
        _old_time = time.time
        time.time = lambda: dcm_time
        if op.lexists(outtar):
            os.unlink(outtar)
        with tarfile.open(outtar, 'w:gz', dereference=True) as tar:
            for filename in dicom_list:
                outfile = op.join(tmpdir, op.basename(filename))
                if not op.islink(outfile):
                    os.symlink(op.realpath(filename), outfile)
                # place into archive stripping any lead directories and
                # adding the one corresponding to prefix
                tar.add(outfile,
                        arcname=op.join(op.basename(out_prefix),
                                        op.basename(outfile)),
                        recursive=False,
                        filter=_assign_dicom_time)
    finally:
        time.time = _old_time
        tempdirs.rmtree(tmpdir)

    return outtar


def embed_nifti(dcmfiles, niftifile, infofile, bids_info, force, min_meta):
    """

    If `niftifile` doesn't exist, it gets created out of the `dcmfiles` stack,
    and json representation of its meta_ext is returned (bug since should return
    both niftifile and infofile?)

    if `niftifile` exists, its affine's orientation information is used while
    establishing new `NiftiImage` out of dicom stack and together with `bids_info`
    (if provided) is dumped into json `infofile`

    Parameters
    ----------
    dcmfiles
    niftifile
    infofile
    bids_info
    force
    min_meta

    Returns
    -------
    niftifile, infofile

    """
    # imports for nipype
    import nibabel as nb
    import os
    import os.path as op
    import json
    import re

    if not min_meta:
        import dcmstack as ds
        stack = ds.parse_and_stack(dcmfiles, force=force).values()
        if len(stack) > 1:
            raise ValueError('Found multiple series')
        stack = stack[0]

        #Create the nifti image using the data array
        if not op.exists(niftifile):
            nifti_image = stack.to_nifti(embed_meta=True)
            nifti_image.to_filename(niftifile)
            return ds.NiftiWrapper(nifti_image).meta_ext.to_json()

        orig_nii = nb.load(niftifile)
        aff = orig_nii.affine
        ornt = nb.orientations.io_orientation(aff)
        axcodes = nb.orientations.ornt2axcodes(ornt)
        new_nii = stack.to_nifti(voxel_order=''.join(axcodes), embed_meta=True)
        meta = ds.NiftiWrapper(new_nii).meta_ext.to_json()

    meta_info = None if min_meta else json.loads(meta)

    if bids_info:

        if min_meta:
            meta_info = bids_info
        else:
            # make nice with python 3 - same behavior?
            meta_info = meta_info.copy()
            meta_info.update(bids_info)
            # meta_info = dict(meta_info.items() + bids_info.items())
        try:
            meta_info['TaskName'] = (re.search('(?<=_task-)\w+',
                                               op.basename(infofile))
                                     .group(0).split('_')[0])
        except AttributeError:
            pass
    # write to outfile
    with open(infofile, 'wt') as fp:
        json.dump(meta_info, fp, indent=3, sort_keys=True)

    return niftifile, infofile


def embed_metadata_from_dicoms(bids, item_dicoms, outname, outname_bids,
                               prov_file, scaninfo, tempdirs, with_prov,
                               min_meta):
    """
    Enhance sidecar information file with more information from DICOMs

    Parameters
    ----------
    bids
    item_dicoms
    outname
    outname_bids
    prov_file
    scaninfo
    tempdirs
    with_prov
    min_meta

    Returns
    -------

    """
    from nipype import Node, Function
    tmpdir = tempdirs(prefix='embedmeta')

    # We need to assure that paths are absolute if they are relative
    item_dicoms = list(map(op.abspath, item_dicoms))

    embedfunc = Node(Function(input_names=['dcmfiles', 'niftifile', 'infofile',
                                           'bids_info', 'force', 'min_meta'],
                              output_names=['outfile', 'meta'],
                              function=embed_nifti),
                     name='embedder')
    embedfunc.inputs.dcmfiles = item_dicoms
    embedfunc.inputs.niftifile = op.abspath(outname)
    embedfunc.inputs.infofile = op.abspath(scaninfo)
    embedfunc.inputs.min_meta = min_meta
    if bids:
        embedfunc.inputs.bids_info = load_json(op.abspath(outname_bids))
    else:
        embedfunc.inputs.bids_info = None
    embedfunc.inputs.force = True
    embedfunc.base_dir = tmpdir
    cwd = os.getcwd()
    lgr.debug("Embedding into %s based on dicoms[0]=%s for nifti %s",
              scaninfo, item_dicoms[0], outname)
    try:
        if op.lexists(scaninfo):
            # TODO: handle annexed file case
            if not op.islink(scaninfo):
                set_readonly(scaninfo, False)
        res = embedfunc.run()
        set_readonly(scaninfo)
        if with_prov:
            g = res.provenance.rdf()
            g.parse(prov_file,
                    format='turtle')
            g.serialize(prov_file, format='turtle')
            set_readonly(prov_file)
    except Exception as exc:
        lgr.error("Embedding failed: %s", str(exc))
        os.chdir(cwd)<|MERGE_RESOLUTION|>--- conflicted
+++ resolved
@@ -27,12 +27,8 @@
       kept, False otherwise.
     dcmfilter : callable, optional
       If called on dcm_data and returns True, it is used to set series_id
-<<<<<<< HEAD
-    grouping : {'studyUID', 'accession_number', 'none'}, optional
-=======
     grouping : {'studyUID', 'accession_number', 'all'}, optional
->>>>>>> f260b1b6
-        what to group by: studyUID or accession_number
+        what to group by: studyUID, accession_number or just all files
 
     Returns
     -------
@@ -40,13 +36,7 @@
     filegrp : dict
       `filegrp` is a dictionary with files grouped per each sequence
     """
-<<<<<<< HEAD
-    if grouping and grouping.lower() == 'none':
-        grouping = None
-    allowed_groupings = ['studyUID', 'accession_number', None]
-=======
-    allowed_groupings = ['studyUID', 'accession_number', 'all', None]
->>>>>>> f260b1b6
+    allowed_groupings = ['studyUID', 'accession_number', 'all']
     if grouping not in allowed_groupings:
         raise ValueError('I do not know how to group by {0}'.format(grouping))
 
