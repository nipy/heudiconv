--- conflicted
+++ resolved
@@ -169,17 +169,6 @@
     Parse DICOM attributes. Returns None if not valid.
     """
     mw = dw.wrapper_from_file(fl, force=True, stop_before_pixels=True)
-<<<<<<< HEAD
-=======
-    # clean series signature
-    for sig in ('iop', 'ICE_Dims', 'SequenceName'):
-        try:
-            del mw.series_signature[sig]
-        except (KeyError, IndexError):
-            # index error can come deep within nibabel/dicom
-            # https://github.com/nipy/heudiconv/issues/633
-            pass
->>>>>>> 24f4d88e
     # Workaround for protocol name in private siemens csa header
     if not getattr(mw.dcm_data, "ProtocolName", "").strip():
         mw.dcm_data.ProtocolName = (
@@ -212,7 +201,9 @@
     for sig in ("iop", "ICE_Dims", "SequenceName"):
         try:
             del mw.series_signature[sig]
-        except KeyError:
+        except (KeyError, IndexError):
+            # index error can come deep within nibabel/dicom
+            # https://github.com/nipy/heudiconv/issues/633
             pass
     return mw, series_id, file_studyUID
 
