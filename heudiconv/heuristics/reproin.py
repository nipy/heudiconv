--- conflicted
+++ resolved
@@ -402,7 +402,6 @@
     run_label: Optional[str] = None  # run-
     dcm_image_iod_spec: Optional[str] = None
     skip_derived = False
-<<<<<<< HEAD
     for i_acq, curr_seqinfo in enumerate(seqinfo):
         # XXX: skip derived sequences, we don't store them to avoid polluting
         # the directory, unless it is the motion corrected ones
@@ -412,13 +411,6 @@
             and curr_seqinfo.is_derived
             and not curr_seqinfo.is_motion_corrected
         ):
-=======
-    for curr_seqinfo in seqinfo:
-        # XXX: skip derived sequences, we don't store them to avoid polluting
-        # the directory, unless it is the motion corrected ones
-        # (will get _rec-moco suffix)
-        if skip_derived and curr_seqinfo.is_derived and not curr_seqinfo.is_motion_corrected:
->>>>>>> a0a3635c
             skipped.append(curr_seqinfo.series_id)
             lgr.debug("Ignoring derived data %s", curr_seqinfo.series_id)
             continue
@@ -459,10 +451,6 @@
 
         # figure out type of image from curr_seqinfo.image_info -- just for checking ATM
         # since we primarily rely on encoded in the protocol name information
-<<<<<<< HEAD
-=======
-        prev_dcm_image_iod_spec = dcm_image_iod_spec
->>>>>>> a0a3635c
         if len(curr_seqinfo.image_type) > 2:
             # https://dicom.innolitics.com/ciods/cr-image/general-image/00080008
             # 0 - ORIGINAL/DERIVED
@@ -539,13 +527,6 @@
             if datatype == "func":
                 if "_pace_" in series_spec:
                     datatype_suffix = "pace"  # or should it be part of seq-
-<<<<<<< HEAD
-=======
-                elif "P" in curr_seqinfo.image_type:
-                    datatype_suffix = "phase"
-                elif "M" in curr_seqinfo.image_type:
-                    datatype_suffix = "bold"
->>>>>>> a0a3635c
                 else:
                     # assume bold by default
                     datatype_suffix = "bold"
@@ -607,14 +588,7 @@
                         # XXX if we have a known earlier study, we need to always
                         # increase the run counter for phasediff because magnitudes
                         # were not acquired
-<<<<<<< HEAD
-                        if (
-                            get_study_hash([curr_seqinfo])
-                            == "9d148e2a05f782273f6343507733309d"
-                        ):
-=======
                         if get_study_hash([curr_seqinfo]) == "9d148e2a05f782273f6343507733309d":
->>>>>>> a0a3635c
                             current_run += 1
                         else:
                             raise RuntimeError(
@@ -714,13 +688,6 @@
                 curr_seqinfo.series_description.lower()
                 == curr_seqinfo.protocol_name.lower() + "_setter"
             )
-<<<<<<< HEAD
-=======
-            or (
-                curr_seqinfo.series_description.lower()
-                == curr_seqinfo.protocol_name.lower() + "_setter"
-            )
->>>>>>> a0a3635c
         ):
             outtype = ("dicom",)
         else:
