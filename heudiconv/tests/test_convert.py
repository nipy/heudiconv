"""Test functions in heudiconv.convert module.
"""
import os.path as op
from glob import glob

import pytest
<<<<<<< HEAD
from .utils import TESTS_DATA_PATH

from heudiconv.convert import (update_complex_name,
                               update_multiecho_name,
                               update_uncombined_name,
                               DW_IMAGE_IN_FMAP_FOLDER_WARNING,
                               )
import heudiconv.convert
=======
>>>>>>> 92eecfe2
from heudiconv.bids import BIDSError
from heudiconv.utils import load_heuristic
from heudiconv.cli.run import main as runner
from heudiconv.convert import (
    DW_IMAGE_IN_FMAP_FOLDER_WARNING,
    update_complex_name,
    update_multiecho_name,
    update_uncombined_name,
)

from .utils import TESTS_DATA_PATH


def test_update_complex_name():
    """Unit testing for heudiconv.convert.update_complex_name(), which updates
    filenames with the part field if appropriate.
    """
    # Standard name update
    base_fn = 'sub-X_ses-Y_task-Z_run-01_sbref'
    metadata = {'ImageType': ['ORIGINAL', 'PRIMARY', 'P', 'MB', 'TE3', 'ND', 'MOSAIC']}
    out_fn_true = 'sub-X_ses-Y_task-Z_run-01_part-phase_sbref'
    out_fn_test = update_complex_name(metadata, base_fn)
    assert out_fn_test == out_fn_true

    # Catch an unsupported type and *do not* update
    base_fn = 'sub-X_ses-Y_task-Z_run-01_phase'
    out_fn_test = update_complex_name(metadata, base_fn)
    assert out_fn_test == base_fn

    # Data type is missing from metadata so raise a RuntimeError
    base_fn = 'sub-X_ses-Y_task-Z_run-01_sbref'
    metadata = {'ImageType': ['ORIGINAL', 'PRIMARY', 'MB', 'TE3', 'ND', 'MOSAIC']}
    with pytest.raises(RuntimeError):
        update_complex_name(metadata, base_fn)

    # Catch existing field with value (part is already in the filename)
    # that *does not match* metadata and raise Exception
    base_fn = 'sub-X_ses-Y_task-Z_run-01_part-mag_sbref'
    metadata = {'ImageType': ['ORIGINAL', 'PRIMARY', 'P', 'MB', 'TE3', 'ND', 'MOSAIC']}
    with pytest.raises(BIDSError):
        update_complex_name(metadata, base_fn)

    # Catch existing field with value (part is already in the filename)
    # that *does match* metadata and do not update
    base_fn = 'sub-X_ses-Y_task-Z_run-01_part-phase_sbref'
    metadata = {'ImageType': ['ORIGINAL', 'PRIMARY', 'P', 'MB', 'TE3', 'ND', 'MOSAIC']}
    out_fn_test = update_complex_name(metadata, base_fn)
    assert out_fn_test == base_fn


def test_update_multiecho_name():
    """Unit testing for heudiconv.convert.update_multiecho_name(), which updates
    filenames with the echo field if appropriate.
    """
    # Standard name update
    base_fn = 'sub-X_ses-Y_task-Z_run-01_bold'
    metadata = {'EchoTime': 0.01,
                'EchoNumber': 1}
    echo_times = [0.01, 0.02, 0.03]
    out_fn_true = 'sub-X_ses-Y_task-Z_run-01_echo-1_bold'
    out_fn_test = update_multiecho_name(metadata, base_fn, echo_times)
    assert out_fn_test == out_fn_true

    # EchoNumber field is missing from metadata, so use echo_times
    metadata = {'EchoTime': 0.01}
    out_fn_test = update_multiecho_name(metadata, base_fn, echo_times)
    assert out_fn_test == out_fn_true

    # Catch an unsupported type and *do not* update
    base_fn = 'sub-X_ses-Y_task-Z_run-01_phasediff'
    out_fn_test = update_multiecho_name(metadata, base_fn, echo_times)
    assert out_fn_test == base_fn

    # EchoTime is missing, but use EchoNumber (which is the first thing it checks)
    base_fn = 'sub-X_ses-Y_task-Z_run-01_bold'
    out_fn_true = 'sub-X_ses-Y_task-Z_run-01_echo-1_bold'
    metadata = {'EchoNumber': 1}
    echo_times = [False, 0.02, 0.03]
    out_fn_test = update_multiecho_name(metadata, base_fn, echo_times)
    assert out_fn_test == out_fn_true

    # Both EchoTime and EchoNumber are missing, which raises a KeyError
    base_fn = 'sub-X_ses-Y_task-Z_run-01_bold'
    metadata = {}
    echo_times = [False, 0.02, 0.03]
    with pytest.raises(KeyError):
        update_multiecho_name(metadata, base_fn, echo_times)

    # Providing echo times as something other than a list should raise a TypeError
    base_fn = 'sub-X_ses-Y_task-Z_run-01_bold'
    with pytest.raises(TypeError):
        update_multiecho_name(metadata, base_fn, set(echo_times))


def test_update_uncombined_name():
    """Unit testing for heudiconv.convert.update_uncombined_name(), which updates
    filenames with the ch field if appropriate.
    """
    # Standard name update
    base_fn = 'sub-X_ses-Y_task-Z_run-01_bold'
    metadata = {'CoilString': 'H1'}
    channel_names = ['H1', 'H2', 'H3', 'HEA;HEP']
    out_fn_true = 'sub-X_ses-Y_task-Z_run-01_ch-01_bold'
    out_fn_test = update_uncombined_name(metadata, base_fn, channel_names)
    assert out_fn_test == out_fn_true

    # CoilString field has no number in it, so we index the channel_names list
    metadata = {'CoilString': 'HEA;HEP'}
    out_fn_true = 'sub-X_ses-Y_task-Z_run-01_ch-04_bold'
    out_fn_test = update_uncombined_name(metadata, base_fn, channel_names)
    assert out_fn_test == out_fn_true

    # Extract the number from the CoilString and use that
    channel_names = ['H1', 'B1', 'H3', 'HEA;HEP']
    metadata = {'CoilString': 'H1'}
    out_fn_true = 'sub-X_ses-Y_task-Z_run-01_ch-01_bold'
    out_fn_test = update_uncombined_name(metadata, base_fn, channel_names)
    assert out_fn_test == out_fn_true

    # NOTE: Extracting the number does not protect against multiple coils with the same number
    # (but, say, different letters)
    # Note that this is still "ch-01"
    metadata = {'CoilString': 'B1'}
    out_fn_true = 'sub-X_ses-Y_task-Z_run-01_ch-01_bold'
    out_fn_test = update_uncombined_name(metadata, base_fn, channel_names)
    assert out_fn_test == out_fn_true

    # Providing echo times as something other than a list should raise a TypeError
    base_fn = 'sub-X_ses-Y_task-Z_run-01_bold'
    with pytest.raises(TypeError):
        update_uncombined_name(metadata, base_fn, set(channel_names))


def test_b0dwi_for_fmap(tmpdir, caplog):
    """Make sure we raise a warning when .bvec and .bval files
    are present but the modality is not dwi.
    We check it by extracting a few DICOMs from a series with
    bvals: 5 5 1500
    """
    import logging
    caplog.set_level(logging.WARNING)
    tmppath = tmpdir.strpath
    subID = 'b0dwiForFmap'
    args = (
        "-c dcm2niix -o %s -b -f test_b0dwi_for_fmap --files %s -s %s"
        % (tmpdir, op.join(TESTS_DATA_PATH, 'b0dwiForFmap'), subID)
    ).split(' ')
    runner(args)

    # assert that it raised a warning that the fmap directory will contain
    # bvec and bval files.
    expected_msg = DW_IMAGE_IN_FMAP_FOLDER_WARNING.format(folder=op.join(tmppath, 'sub-%s', 'fmap') % subID)
    assert any(expected_msg in c.message for c in caplog.records)

    # check that both 'fmap' and 'dwi' directories have been extracted and they contain
    # *.bvec and a *.bval files
    for mod in ['fmap', 'dwi']:
        assert op.isdir(op.join(tmppath, 'sub-%s', mod) % (subID))
        for ext in ['bval', 'bvec']:
            assert glob(op.join(tmppath, 'sub-%s', mod, 'sub-%s_*.%s') % (subID, subID, ext))


# Test two scenarios for each case:
# -study without sessions
# -study with sessions
@pytest.mark.parametrize(
    "subjects, sesID, expected_session_folder", [
        (['Jason', 'Bourne'], None, 'sub-{sID}'),
        (['Bourne'], 'Treadstone', op.join('sub-{{sID}}', 'ses-{{ses}}')),
    ]
)
# Two possibilities: with or without heuristics:
@pytest.mark.parametrize(
    "heuristic", ['example', 'reproin', None]       # heuristics/example.py, heuristics/reproin.py
)
def test_populate_intended_for(tmpdir, monkeypatch, capfd,
                 subjects, sesID, expected_session_folder,
                 heuristic):
    """
    Test convert

    For now, I'm just going to test that the call to populate_intended_for is
    done with the correct argument.
    More tests can be added here.
    """

    def mock_populate_intended_for(session, matching_parameters='Shims', criterion='Closest'):
        """
        Pretend we run populate_intended_for, but just print out the arguments.
        """
        print('session: {}'.format(session))
        print('matching_parameters: {}'.format(matching_parameters))
        print('criterion: {}'.format(criterion))
        return
    # mock the "populate_intended_for":
    monkeypatch.setattr(
        heudiconv.convert, "populate_intended_for", mock_populate_intended_for
    )

    outdir = op.join(str(tmpdir), 'foo')
    outfolder = op.join(outdir, 'sub-{sID}', 'ses-{ses}') if sesID else op.join(outdir,'sub-{sID}')
    sub_ses = 'sub-{sID}' + ('_ses-{ses}' if sesID else '')

    # items are a list of tuples, with each tuple having three elements:
    #   prefix, outtypes, item_dicoms
    items = [
        (op.join(outfolder, 'anat', sub_ses + '_T1w').format(sID=s, ses=sesID), ('',), [])
        for s in subjects
    ]

    heuristic = load_heuristic(heuristic) if heuristic else None
    heudiconv.convert.convert(items,
            converter='',
            scaninfo_suffix='.json',
            custom_callable=None,
            populate_intended_for_opts=getattr(heuristic, 'POPULATE_INTENDED_FOR_OPTS', None),
            with_prov=None,
            bids_options=[],
            outdir=outdir,
            min_meta=True,
            overwrite=False)
    output = capfd.readouterr()
    # if the heuristic module has a 'POPULATE_INTENDED_FOR_OPTS' field, we expect
    # to get the output of the mock_populate_intended_for, otherwise, no output:
    if getattr(heuristic, 'POPULATE_INTENDED_FOR_OPTS', None):
        assert all([
            "\n".join([
                "session: " + outfolder.format(sID=s, ses=sesID),
                # "ImagingVolume" is defined in heuristic file; "Shims" is the default
                "matching_parameters: " + "ImagingVolume",
                "criterion: Closest"
            ]) in output.out
            for s in subjects
        ])
    else:
        # If there was no heuristic, make sure populate_intended_for was not called
        assert not output.out<|MERGE_RESOLUTION|>--- conflicted
+++ resolved
@@ -4,17 +4,7 @@
 from glob import glob
 
 import pytest
-<<<<<<< HEAD
-from .utils import TESTS_DATA_PATH
-
-from heudiconv.convert import (update_complex_name,
-                               update_multiecho_name,
-                               update_uncombined_name,
-                               DW_IMAGE_IN_FMAP_FOLDER_WARNING,
-                               )
 import heudiconv.convert
-=======
->>>>>>> 92eecfe2
 from heudiconv.bids import BIDSError
 from heudiconv.utils import load_heuristic
 from heudiconv.cli.run import main as runner
