--- conflicted
+++ resolved
@@ -79,13 +79,8 @@
 
 
 def prep_conversion(sid, dicoms, outdir, heuristic, converter, anon_sid,
-<<<<<<< HEAD
-                   anon_outdir, with_prov, ses, bids, seqinfo, min_meta,
-                   overwrite, dcmconfig, grouping):
-=======
-                   anon_outdir, with_prov, ses, bids_options, seqinfo, min_meta,
-                   overwrite, dcmconfig):
->>>>>>> 5357359f
+                    anon_outdir, with_prov, ses, bids_options, seqinfo, 
+                    min_meta, overwrite, dcmconfig, grouping):
     if dicoms:
         lgr.info("Processing %d dicoms", len(dicoms))
     elif seqinfo:
